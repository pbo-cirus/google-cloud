# Google BigQuery Table Sink

Description
-----------
This sink writes to a BigQuery table.
BigQuery is Google's serverless, highly scalable, enterprise data warehouse.
Data is first written to a temporary location on
Google Cloud Storage, then loaded into BigQuery from there.

Credentials
-----------
If the plugin is run on a Google Cloud Dataproc cluster, the service account key does not need to be
provided and can be set to 'auto-detect'.
Credentials will be automatically read from the cluster environment.

If the plugin is not run on a Dataproc cluster, the path to a service account key must be provided.
The service account key can be found on the Dashboard in the Cloud Platform Console.
Make sure the account key has permission to access BigQuery and Google Cloud Storage.
The service account key file needs to be available on every node in your cluster and
must be readable by all users running the job.

Properties
----------
**Reference Name:** Name used to uniquely identify this sink for lineage, annotating metadata, etc.

**Project ID**: Google Cloud Project ID, which uniquely identifies a project.
It can be found on the Dashboard in the Google Cloud Platform Console. This is the project
that the BigQuery job will run in. If a temporary bucket needs to be created, the service account
must have permission in this project to create buckets.

**Dataset**: Dataset the table belongs to. A dataset is contained within a specific project.
Datasets are top-level containers that are used to organize and control access to tables and views.

**Table**: Table to write to. A table contains individual records organized in rows.
Each record is composed of columns (also called fields).
Every table is defined by a schema that describes the column names, data types, and other information.

**Temporary Bucket Name**: Google Cloud Storage bucket to store temporary data in.
It will be automatically created if it does not exist, but will not be automatically deleted.
Temporary data will be deleted after it is loaded into BigQuery. If it is not provided, a unique
bucket will be created and then deleted after the run finishes.

**Operation**: Type of write operation to perform. This can be set to Insert, Update or Upsert.
* Insert - all records will be inserted in destination table.
* Update - records that match on Table Key will be updated in the table. Records that do not match 
will be dropped.
* Upsert - records that match on Table Key will be updated. Records that do not match will be inserted.

**Truncate Table**: Whether or not to truncate the table before writing to it.
Should only be used with the Insert operation.

**Table Key**: List of fields that determines relation between tables during Update and Upsert operations.

<<<<<<< HEAD
**Dedupe By**: Column names and sort order used to choose which input record to update/upsert when there are 
multiple input records with the same key. For example, if this is set to 'updated_time desc', then if there are 
multiple input records with the same key, the one with the largest value for 'updated_time' will be applied.              
=======
**Location:** The location where the big query dataset will get created. This value is ignored
if the dataset or temporary bucket already exist.
>>>>>>> d9819550

**Create Partitioned Table**: Whether to create the BigQuery table with time partitioning. This value 
is ignored if the table already exists.
* When this is set to true, table will be created with time partitioning. 
* When this is set to false, table will be created without time partitioning.

**Partition Field**: Partitioning column for the BigQuery table. This should be left empty if the 
BigQuery table is an ingestion-time partitioned table.

**Require Partition Filter**: Whether to create a table that requires a partition filter. This value 
is ignored if the table already exists.
* When this is set to true, table will be created with required partition filter. 
* When this is set to false, table will be created without required partition filter.

**Clustering Order**: List of fields that determines the sort order of the data. Fields must be of type 
INT, LONG, STRING, DATE, TIMESTAMP, BOOLEAN or DECIMAL. Tables cannot be clustered on more than 4 fields.
 This value is only used when the BigQuery table is automatically created and ignored if the table 
 already exists.

**Update Table Schema**: Whether the BigQuery table schema should be modified 
when it does not match the schema expected by the pipeline. 
* When this is set to false, any mismatches between the schema expected by the pipeline 
and the schema in BigQuery will result in pipeline failure. 
* When this is set to true, the schema in BigQuery will be updated to match the schema 
expected by the pipeline, assuming the schemas are compatible.

Compatible changes fall under the following categories:                
* the pipeline schema contains nullable fields that do not exist in the BigQuery schema. 
In this case, the new fields will be added to the BigQuery schema.
* the pipeline schema contains nullable fields that are non-nullable in the BigQuery schema. 
In this case, the fields will be modified to become nullable in the BigQuery schema.
* the pipeline schema does not contain fields that exist in the BigQuery schema.
In this case, those fields in the BigQuery schema will be modified to become nullable.
                         
Incompatible schema changes will result in pipeline failure.

**Service Account File Path**: Path on the local file system of the service account key used for
authorization. Can be set to 'auto-detect' when running on a Dataproc cluster.
When running on other clusters, the file must be present on every node in the cluster.

**Schema**: Schema of the data to write. 
If a schema is provided, it must be compatible with the table schema in BigQuery.<|MERGE_RESOLUTION|>--- conflicted
+++ resolved
@@ -51,14 +51,12 @@
 
 **Table Key**: List of fields that determines relation between tables during Update and Upsert operations.
 
-<<<<<<< HEAD
 **Dedupe By**: Column names and sort order used to choose which input record to update/upsert when there are 
 multiple input records with the same key. For example, if this is set to 'updated_time desc', then if there are 
 multiple input records with the same key, the one with the largest value for 'updated_time' will be applied.              
-=======
+
 **Location:** The location where the big query dataset will get created. This value is ignored
 if the dataset or temporary bucket already exist.
->>>>>>> d9819550
 
 **Create Partitioned Table**: Whether to create the BigQuery table with time partitioning. This value 
 is ignored if the table already exists.
