--- conflicted
+++ resolved
@@ -109,15 +109,8 @@
           }
         }
 
-<<<<<<< HEAD
-        if (!fieldSchema.getType().isSimpleType() &&
-          !BigQueryUtil.SUPPORTED_COMPLEX_TYPES.contains(fieldSchema.getType())) {
-          throw new IllegalArgumentException(String.format("Field '%s' is of unsupported type '%s'.",
-                                                           field.getName(), fieldSchema.getType()));
-=======
         if (type == Schema.Type.ARRAY) {
           BigQueryUtil.validateArraySchema(field.getSchema(), name);
->>>>>>> e32d68fb
         }
       }
     }
